--- conflicted
+++ resolved
@@ -11,7 +11,7 @@
 use crate::track_block::util::{
     get_eth_track_block_circuit, get_merkle_inclusion_circuit, TrackBlockConstructor,
 };
-use crate::track_block::{BlockMerkleInclusionConstructor, BlockMerkleInclusionCircuit};
+use crate::track_block::{BlockMerkleInclusionCircuit, BlockMerkleInclusionConstructor};
 use crate::transaction::util::{
     get_eth_transaction_circuit, get_zksync_transaction_circuit, TransactionConstructor,
 };
@@ -38,7 +38,7 @@
 #[derive(Clone, Debug, Serialize, Deserialize)]
 pub struct BatchData {
     #[serde(rename(deserialize = "batchData"))]
-   pub batch_data: Vec<BlockData>
+    pub batch_data: Vec<BlockData>,
 }
 
 #[derive(Clone, Debug, Serialize, Deserialize, Default)]
@@ -226,86 +226,10 @@
             // get block_merkle_inclusion_task
             // This part completes the proof on the L1 network
             {
-<<<<<<< HEAD
-                let mut batch_blocks_merkle = vec![];
-
-                if is_source {
-                    let ob_contract_storage_input = ob_contract_storage_input.unwrap();
-                    // ob contracts storage block merkle
-                    batch_blocks_merkle = vec![
-                        BlockMerkleInclusionConstructor {
-                            start_block_num: ob_contract_storage_input
-                                .mdc_current_batch_blocks_merkle
-                                .start_block_number
-                                as u32,
-                            end_block_num: ob_contract_storage_input
-                                .mdc_current_batch_blocks_merkle
-                                .end_block_number as u32,
-                            target_block_num: ob_contract_storage_input
-                                .mdc_current_batch_blocks_merkle
-                                .target_block_number
-                                as u32,
-                        },
-                        BlockMerkleInclusionConstructor {
-                            start_block_num: ob_contract_storage_input
-                                .mdc_next_batch_blocks_merkle
-                                .start_block_number
-                                as u32,
-                            end_block_num: ob_contract_storage_input
-                                .mdc_next_batch_blocks_merkle
-                                .end_block_number as u32,
-                            target_block_num: ob_contract_storage_input
-                                .mdc_next_batch_blocks_merkle
-                                .target_block_number
-                                as u32,
-                        },
-                    ];
-                    if !is_l2 {
-                        // has l1 original_transaction block merkle in l1
-                        batch_blocks_merkle.push(BlockMerkleInclusionConstructor {
-                            start_block_num: self
-                                .transactions_input
-                                .original_transaction
-                                .batch_blocks_merkle
-                                .start_block_number
-                                as u32,
-                            end_block_num: self
-                                .transactions_input
-                                .original_transaction
-                                .batch_blocks_merkle
-                                .end_block_number as u32,
-                            target_block_num: self
-                                .transactions_input
-                                .original_transaction
-                                .batch_blocks_merkle
-                                .target_block_number
-                                as u32,
-                        });
-                    }
-                } else {
-                    let l1_transaction;
-                    if is_l2 {
-                        // has l1 commit_transaction block merkle in l1
-                        l1_transaction =
-                            self.transactions_input.commit_transaction.clone().unwrap();
-                    } else {
-                        // has l1 original_transaction block merkle in l1
-                        l1_transaction = self.transactions_input.original_transaction.clone();
-                    }
-
-                    batch_blocks_merkle = vec![BlockMerkleInclusionConstructor {
-                        start_block_num: l1_transaction.batch_blocks_merkle.start_block_number
-                            as u32,
-                        end_block_num: l1_transaction.batch_blocks_merkle.end_block_number as u32,
-                        target_block_num: l1_transaction.batch_blocks_merkle.target_block_number
-                            as u32,
-                    }];
-                }
-=======
->>>>>>> 16778939
-
                 block_merkle_inclusion_task = if self.block_batch_data.is_some() {
-                    let input = BlockMerkleInclusionCircuit::from_json_object(self.block_batch_data.unwrap());
+                    let input = BlockMerkleInclusionCircuit::from_json_object(
+                        self.block_batch_data.unwrap(),
+                    );
                     Some(BlockMerkleInclusionTask {
                         input: input.clone(),
                         network: l1_network,
@@ -313,7 +237,7 @@
                         block_batch_num: input.block_batch_num,
                         block_range_length: input.block_range_length,
                     })
-                } else  {
+                } else {
                     println!("No block_merkle_inclusion_task");
                     None
                 };
