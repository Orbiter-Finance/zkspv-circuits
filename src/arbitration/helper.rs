--- conflicted
+++ resolved
@@ -85,13 +85,9 @@
 
     fn name(&self) -> String {
         if self.is_aggregated() {
-<<<<<<< HEAD
             format!(
                 "blockTrack_aggregated_task_width_{}_task_len_{}", self.task_width, self.constructor.len()
             )
-=======
-            format!("blockTrack_aggregated_task_len_{}", self.constructor.len())
->>>>>>> 3d9eac9c
         } else {
             format!(
                 "blockTrack_width_{}_start_{}_end_{}",
