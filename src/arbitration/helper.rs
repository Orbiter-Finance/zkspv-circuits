--- conflicted
+++ resolved
@@ -129,7 +129,7 @@
 
 /// Transaction
 #[derive(Clone, Debug)]
-pub struct EthTransactionTask {
+pub struct TransactionTask {
     pub input: EthBlockTransactionCircuit,
     pub tx_type: EthTransactionType,
     pub tasks_len: u64,
@@ -306,12 +306,8 @@
     pub eth_transaction_task: Option<EthTransactionTask>,
     pub zksync_transaction_task: Option<ZkSyncTransactionTask>,
     pub eth_block_track_task: Option<ETHBlockTrackTask>,
-<<<<<<< HEAD
     pub mdc_state_task: Option<MDCStateTask>,
-=======
     pub block_merkle_inclusion_task: Option<BlockMerkleInclusionTask>,
-    pub mdc_state_task: Option<Vec<MDCStateTask>>,
->>>>>>> 1a90296a
 }
 
 #[derive(Clone, Debug)]
@@ -359,13 +355,9 @@
 #[allow(clippy::large_enum_variant)]
 #[derive(Clone, Debug)]
 pub enum ArbitrationTask {
-<<<<<<< HEAD
     EthTransaction(EthTransactionTask),
     ZkSyncTransaction(ZkSyncTransactionTask),
-=======
     BlockMerkleInclusion(BlockMerkleInclusionTask),
-    Transaction(TransactionTask),
->>>>>>> 1a90296a
     MDCState(MDCStateTask),
     ETHBlockTrack(ETHBlockTrackTask),
     Final(FinalAssemblyTask),
@@ -410,19 +402,13 @@
 
     fn dependencies(&self) -> Vec<Self> {
         match self {
-<<<<<<< HEAD
             ArbitrationTask::EthTransaction(task) => {
                 task.dependencies().into_iter().map(ArbitrationTask::EthTransaction).collect()
             }
             ArbitrationTask::ZkSyncTransaction(task) => {
                 task.dependencies().into_iter().map(ArbitrationTask::ZkSyncTransaction).collect()
-=======
             ArbitrationTask::BlockMerkleInclusion(task) => {
                 task.dependencies().into_iter().map(ArbitrationTask::BlockMerkleInclusion).collect()
-            }
-            ArbitrationTask::Transaction(task) => {
-                task.dependencies().into_iter().map(ArbitrationTask::Transaction).collect()
->>>>>>> 1a90296a
             }
             ArbitrationTask::MDCState(task) => {
                 task.dependencies().into_iter().map(ArbitrationTask::MDCState).collect()
@@ -440,7 +426,6 @@
                     })];
                 }
                 let task = task.clone();
-<<<<<<< HEAD
                 let mut task_array = vec![];
                 // source 1.eth (eth_transaction_task,eth_block_track_task,mdc_state_task) 2.zkSync (zksync_transaction_task,eth_block_track_task,mdc_state_task)
                 // dest   1.eth (eth_transaction_task,eth_block_track_task)                2.zkSync (zksync_transaction_task,eth_block_track_task)
@@ -462,40 +447,6 @@
                 if task.constructor.mdc_state_task.is_some() {
                     task_array
                         .push(ArbitrationTask::MDCState(task.constructor.mdc_state_task.unwrap()));
-=======
-                match task.aggregation_type {
-                    FinalAssemblyType::Source => {
-                        let mut task_array = vec![];
-                        task_array.push(ArbitrationTask::Transaction(
-                            task.constructor.transaction_task.unwrap(),
-                        ));
-                        // task_array.push(ArbitrationTask::ETHBlockTrack(
-                        //     task.constructor.eth_block_track_task.unwrap(),
-                        // ));
-                        task_array.push(ArbitrationTask::BlockMerkleInclusion(
-                            task.constructor.block_merkle_inclusion_task.unwrap(),
-                        ));
-                        let mut mdc_state_tasks = task
-                            .constructor
-                            .mdc_state_task
-                            .unwrap()
-                            .iter()
-                            .map(|mdc_state| ArbitrationTask::MDCState(mdc_state.clone()))
-                            .collect_vec();
-                        task_array.append(&mut mdc_state_tasks);
-                        task_array
-                    }
-                    FinalAssemblyType::Destination => {
-                        vec![
-                            ArbitrationTask::Transaction(
-                                task.constructor.transaction_task.unwrap(),
-                            ),
-                            ArbitrationTask::ETHBlockTrack(
-                                task.constructor.eth_block_track_task.unwrap(),
-                            ),
-                        ]
-                    }
->>>>>>> 1a90296a
                 }
                 task_array
             }
