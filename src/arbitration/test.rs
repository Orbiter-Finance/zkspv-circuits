use std::str::FromStr;
use std::{
    env::set_var,
    fs,
    ops::Range,
    path::{Path, PathBuf},
};

use ark_std::{end_timer, start_timer};
use ethers_core::types::{Address, Bytes, H256};
use halo2_base::{gates::builder::CircuitBuilderStage, utils::fs::gen_srs};
use hex::FromHex;
use itertools::Itertools;
use snark_verifier_sdk::{
    evm::{evm_verify, gen_evm_proof_shplonk, write_calldata},
    gen_pk,
    halo2::{
        aggregation::{AggregationCircuit, AggregationConfigParams},
        gen_snark_shplonk,
    },
    CircuitExt, Snark, SHPLONK,
};

use crate::arbitration::helper::{FinalAssemblyTask, MDCStateTask, TransactionTask};
use crate::storage::util::{get_mdc_storage_circuit, EbcRuleParams, StorageConstructor};
use crate::track_block::util::TrackBlockConstructor;
use crate::transaction::ethereum::util::{get_eth_transaction_circuit, TransactionConstructor};
use crate::util::helpers::calculate_mk_address_struct;
use crate::{
    rlp::builder::{RlcThreadBreakPoints, RlcThreadBuilder},
    storage::{
        tests::get_test_circuit as get_test_storage_circuit, EthBlockStorageCircuit,
        StorageConfigParams,
    },
    track_block::{util::get_eth_track_block_circuit, EthTrackBlockCircuit},
    transaction::ethereum::{
        tests::get_test_circuit as get_test_ethereum_tx_circuit, EthBlockTransactionCircuit,
    },
    util::{
        circuit::custom_gen_evm_verifier_shplonk,
        scheduler::{arbitration_scheduler::ArbitrationScheduler, Scheduler},
        EthConfigParams,
    },
    EthPreCircuit, EthereumNetwork, Network,
};

use super::helper::{ArbitrationTask, ETHBlockTrackTask};

fn test_get_storage_circuit(network: Network, block_number: u32) -> EthBlockStorageCircuit {
    get_test_storage_circuit(network, block_number)
}

fn test_get_ethereum_tx_circuit(
    transaction_index: u32,
    transaction_rlp: Vec<u8>,
    merkle_proof: Vec<Bytes>,
    network: Network,
) -> EthBlockTransactionCircuit {
    get_test_ethereum_tx_circuit(transaction_index, transaction_rlp, merkle_proof, network)
}

fn test_get_block_track_circuit(constructor: TrackBlockConstructor) -> EthTrackBlockCircuit {
    get_eth_track_block_circuit(constructor)
}

fn test_scheduler(network: Network) -> ArbitrationScheduler {
    ArbitrationScheduler::new(
        network,
        false,
        false,
        PathBuf::from("configs/arbitration/"),
        PathBuf::from("data/arbitration/"),
    )
}

fn test_block_track_task() -> Snark {
    let network = Network::Ethereum(EthereumNetwork::Mainnet);
    let block_number_interval =
        vec![(17113952..17113954).collect_vec(), (17113955..17113957).collect_vec()];
    let constructor_one =
        TrackBlockConstructor { block_number_interval: block_number_interval[0].clone(), network };
    let constructor_two =
        TrackBlockConstructor { block_number_interval: block_number_interval[1].clone(), network };
    let scheduler = test_scheduler(network);
    let _task = ETHBlockTrackTask {
        input: test_get_block_track_circuit(constructor_one.clone()),
        network: Network::Ethereum(EthereumNetwork::Mainnet),
        tasks_len: 2,
        task_width: 2,
        constructor: vec![constructor_one, constructor_two],
    };

<<<<<<< HEAD
    scheduler.get_snark(ArbitrationTask::ETHBlockTrack(_task))
=======
    let snark = scheduler.get_snark(ArbitrationTask::ETHBlockTrack(_task));
    println!("snark instances_num {:?}  instances {:?}", snark.instances[0].len(), snark.instances);
>>>>>>> a50b7b83
}

#[test]
pub fn test_arbitration_scheduler_block_track_task() {
    test_block_track_task();
}

fn test_transaction_task() -> Snark {
    let network = Network::Ethereum(EthereumNetwork::Mainnet);

    let block_number = 0xeee246;
    let transaction_index = 53;
    let transaction_rlp = Vec::from_hex("02f873010285020a08fb2885020a08fb2882520894a79ed52d6774259535428f2533a8420703a4078f87054e13428c955280c080a02a3222ebb694535ee03ced3a0bc75a7c37b5053be9dcccc15894e014b1fd3a81a079250a246c8846c86cc24a84d2966752d9999ab4f05b5cca98762400e0a0f813").unwrap();

    let proof_one_str = Vec::from_hex("f8b1a0d2b8a354f61d3d7a1fa0de1af78958094a3eed9374756cea377879edb0bc7422a0460779b6e7622dfc26dc9d87a5660dfd08a7338323d287f7d370ac1a474fbd53a03d77ff4a636303a1415da7085256e5041f36d7d0c9b97cfd6ba394b4f66e5f31a0d7e1a6ff03b18783bc4de36fd8c2122907e56de404c6eac2084432f4dacf231680808080a0e3263af8ff4c48d1b5bf85931a69ad8d759df6ef7b6507fbdb87a62547edd0238080808080808080").unwrap();
    let proof_one = Bytes::from(proof_one_str);

    let proof_two_str = Vec::from_hex("f8f1a0587596c6e4da70eb8697f12d5e59733bbebd14c07bbcf56aac4adbbeb903bca1a04a06b1a1d3b0ab9609f6a7776b43b730955020ac3f90bd43dff0018c895983dca04a31b06be6094943ff2f96afb092f04fd3e28a1b8138e5792187ae563ae62ff0a010ad65155d44082ba6f9c15328f24b19c8a9f42e94489d362b5e1250017e2ec0a01d76ade4e7af7470fd3d019b55ef0f49747d2bf487acd541cd3b0bfae4e2aa97a02553d6d7e11c7b21ecee4c4b7ae341e615a29efe6fb3e16de022817986a6b987a0891ad5f0c0f5ef449173e8516c8ae143edfb9ef629ce40d5346630cd7c73605e80808080808080808080").unwrap();
    let proof_two = Bytes::from(proof_two_str);

    let proof_three_str = Vec::from_hex("f87920b87602f873010285020a08fb2885020a08fb2882520894a79ed52d6774259535428f2533a8420703a4078f87054e13428c955280c080a02a3222ebb694535ee03ced3a0bc75a7c37b5053be9dcccc15894e014b1fd3a81a079250a246c8846c86cc24a84d2966752d9999ab4f05b5cca98762400e0a0f813").unwrap();
    let proof_three = Bytes::from(proof_three_str);

    let merkle_proof: Vec<Bytes> = vec![proof_one, proof_two, proof_three];

    let transaction_pf_max_depth = merkle_proof.len().clone();

    let constructor = TransactionConstructor {
        block_number,
        transaction_index,
        transaction_rlp,
        merkle_proof,
        transaction_pf_max_depth,
        network,
    };

    let scheduler = test_scheduler(network);
    let _task = TransactionTask {
        input: get_eth_transaction_circuit(constructor.clone()),
        tasks_len: 1,
        task_width: 1,
        constructor: vec![constructor],
    };

    scheduler.get_snark(ArbitrationTask::Transaction(_task))
}
#[test]
pub fn test_arbitration_scheduler_transaction_task() {
    test_transaction_task();
}

fn test_mdc_task() -> Snark {
    let network = Network::Ethereum(EthereumNetwork::Goerli);

    let scheduler = test_scheduler(network);

    let block_number = 9731724;

    // ebc_rule_mpt
    let ebc_rule_key =
        H256::from_str("0x3c88efaf9c3d1286548d2deb92050254b42314cf32d32c85e8f641e116d445ac")
            .unwrap();
    let ebc_rule_root =
        H256::from_str("0xd5fe6597c1607bb7c648c8b50e605ff2cd84a52e3e5ecb1e6381dc29e5ee963b")
            .unwrap(); // should be consistent with the value corresponding to the slot
    let ebc_rule_value = Vec::from_hex("f83c058201a4010180808701c6bf52634c3587027ca57357c0198701c6bf526342718702d79883d23d09865af31082cb80865af3108626e00102211c1b1e").unwrap();

    let proof_one_bytes = Vec::from_hex("f851808080a054400bf453b955313a021e9e2c4ca85a8fc549642c13bd15743a74ccad8f6359808080808080808080a03df71b77eaaac25d64355678b33182a08f195c23a25eadafcc891c814bc3eda7808080").unwrap();
    let proof_one = Bytes::from(proof_one_bytes);
    let proof_two_bytes = Vec::from_hex("f851808080808080a0b2848dbcfb2a125ed37d204fb2482d7584d52b2576e1a08a806c03963cd673bf8080808080a08af38922ea2dde162982a604c549b1a62eea1e524c22fcae14b5260204576d1c80808080").unwrap();
    let proof_two = Bytes::from(proof_two_bytes);
    let proof_three_bytes = Vec::from_hex("f861a02088efaf9c3d1286548d2deb92050254b42314cf32d32c85e8f641e116d445acb83ef83c058201a4010180808701c6bf52634c3587027ca57357c0198701c6bf526342718702d79883d23d09865af31082cb80865af3108626e00102211c1b1e").unwrap();
    let proof_three = Bytes::from(proof_three_bytes);

    let ebc_rule_merkle_proof = vec![proof_one, proof_two, proof_three];
    let ebc_rule_pf_max_depth = ebc_rule_merkle_proof.len().clone();

    let ebc_rule_params = EbcRuleParams {
        ebc_rule_key,
        ebc_rule_root,
        ebc_rule_value,
        ebc_rule_merkle_proof,
        ebc_rule_pf_max_depth,
    };

    // slots:
    let addr: Address = "0x3671625AD4CD14b6A4C2fb2697292E84DD3c1F10".parse().unwrap(); // for test
    let mapping_position = 0;
    let root_slot_position = 0;
    let version_slot_position = 1;

    let root_slot = calculate_mk_address_struct(addr, mapping_position, root_slot_position);
    let version_slot = calculate_mk_address_struct(addr, mapping_position, version_slot_position);
    let slots = vec![root_slot, version_slot];
    let constructor = StorageConstructor {
        block_number,
        address: addr,
        slots,
        acct_pf_max_depth: 8,
        storage_pf_max_depth: 8,
        ebc_rule_params,
        network,
    };

    let _task = MDCStateTask {
        input: get_mdc_storage_circuit(constructor.clone()),
        tasks_len: 1,
        task_width: 1,
        constructor: vec![constructor],
    };

    scheduler.get_snark(ArbitrationTask::MDCState(_task))
}
#[test]
pub fn test_arbitration_scheduler_mdc_task() {
    test_mdc_task();
}

#[test]
pub fn test_arbitration_scheduler_final_task() {
    let network = Network::Ethereum(EthereumNetwork::Mainnet);

    let scheduler = test_scheduler(network);

    let _task = FinalAssemblyTask {
        round: 0,
        network,
        snarks: vec![test_transaction_task(), test_block_track_task(), test_mdc_task()],
    };
    scheduler.get_snark(ArbitrationTask::Final(_task));
}

#[test]
pub fn test_arbitration_circuit() {
    let transaction_param = EthConfigParams::from_path("configs/arbitration/ethereum_tx.json");
    let storage_param = StorageConfigParams::from_path("configs/arbitration/storage.json");
    let evm_param = AggregationConfigParams::from_path("configs/arbitration/arbitration_evm.json");

    let (eth_tx_snark, eth_tx_proof_time) = {
        set_var("ETH_CONFIG_PARAMS", serde_json::to_string(&transaction_param).unwrap());
        let transaction_index = 53;
        let transaction_rlp = Vec::from_hex("02f873010285020a08fb2885020a08fb2882520894a79ed52d6774259535428f2533a8420703a4078f87054e13428c955280c080a02a3222ebb694535ee03ced3a0bc75a7c37b5053be9dcccc15894e014b1fd3a81a079250a246c8846c86cc24a84d2966752d9999ab4f05b5cca98762400e0a0f813").unwrap();

        let proof_one_str = Vec::from_hex("f8b1a0d2b8a354f61d3d7a1fa0de1af78958094a3eed9374756cea377879edb0bc7422a0460779b6e7622dfc26dc9d87a5660dfd08a7338323d287f7d370ac1a474fbd53a03d77ff4a636303a1415da7085256e5041f36d7d0c9b97cfd6ba394b4f66e5f31a0d7e1a6ff03b18783bc4de36fd8c2122907e56de404c6eac2084432f4dacf231680808080a0e3263af8ff4c48d1b5bf85931a69ad8d759df6ef7b6507fbdb87a62547edd0238080808080808080").unwrap();
        let proof_one = Bytes::from(proof_one_str);

        let proof_two_str = Vec::from_hex("f8f1a0587596c6e4da70eb8697f12d5e59733bbebd14c07bbcf56aac4adbbeb903bca1a04a06b1a1d3b0ab9609f6a7776b43b730955020ac3f90bd43dff0018c895983dca04a31b06be6094943ff2f96afb092f04fd3e28a1b8138e5792187ae563ae62ff0a010ad65155d44082ba6f9c15328f24b19c8a9f42e94489d362b5e1250017e2ec0a01d76ade4e7af7470fd3d019b55ef0f49747d2bf487acd541cd3b0bfae4e2aa97a02553d6d7e11c7b21ecee4c4b7ae341e615a29efe6fb3e16de022817986a6b987a0891ad5f0c0f5ef449173e8516c8ae143edfb9ef629ce40d5346630cd7c73605e80808080808080808080").unwrap();
        let proof_two = Bytes::from(proof_two_str);

        let proof_three_str = Vec::from_hex("f87920b87602f873010285020a08fb2885020a08fb2882520894a79ed52d6774259535428f2533a8420703a4078f87054e13428c955280c080a02a3222ebb694535ee03ced3a0bc75a7c37b5053be9dcccc15894e014b1fd3a81a079250a246c8846c86cc24a84d2966752d9999ab4f05b5cca98762400e0a0f813").unwrap();
        let proof_three = Bytes::from(proof_three_str);

        let merkle_proof: Vec<Bytes> = vec![proof_one, proof_two, proof_three];

        let k = transaction_param.degree;
        let input = test_get_ethereum_tx_circuit(
            transaction_index,
            transaction_rlp,
            merkle_proof,
            Network::Ethereum(EthereumNetwork::Mainnet),
        );
        let circuit = input.clone().create_circuit(RlcThreadBuilder::keygen(), None);
        let manual_break_points = RlcThreadBreakPoints {
            gate: [
                [
                    8108, 8109, 8108, 8110, 8109, 8108, 8109, 8109, 8110, 8110, 8110, 8110, 8108,
                    8110, 8110, 8110, 8109, 8108, 8108, 8110, 8109, 8109, 8110, 8110, 8110, 8109,
                    8110, 8108, 8108, 8108, 8109, 8110, 8110, 8110, 8110,
                ]
                .into(),
                [
                    8110, 8108, 8108, 8108, 8108, 8109, 8110, 8108, 8109, 8109, 8108, 8108, 8110,
                    8109, 8108, 8109, 8110, 8109,
                ]
                .into(),
                [].into(),
            ]
            .into(),
            rlc: [8109, 8110].into(),
        };
        // let manual_break_points = RlcThreadBreakPoints {
        //     gate: [[].into(), [].into(), [].into()].into(),
        //     rlc: [8109, 8110].into()
        // };
        let break_points_t = circuit.circuit.break_points.take();
        let params = gen_srs(k);
        let pk = gen_pk(&params, &circuit, None);
        let break_points = circuit.circuit.break_points.take();
        let storage_proof_time = start_timer!(|| "Ethereum Tx Proof SHPLONK");
        let circuit = input.create_circuit(RlcThreadBuilder::prover(), Some(break_points));
        let snark = gen_snark_shplonk(&params, &pk, circuit, None::<&str>);
        end_timer!(storage_proof_time);
        (snark, storage_proof_time)
    };

    let (storage_snark, storage_proof_time) = {
        set_var("ETH_CONFIG_PARAMS", serde_json::to_string(&storage_param).unwrap());
        let k = storage_param.degree;
        let input = test_get_storage_circuit(Network::Ethereum(EthereumNetwork::Goerli), 9731724);
        let circuit = input.clone().create_circuit(RlcThreadBuilder::keygen(), None);
        let params = gen_srs(k);
        let pk = gen_pk(&params, &circuit, None);
        let break_points = circuit.circuit.break_points.take();
        println!("break_points {:?}", break_points);
        let manual_break_points = RlcThreadBreakPoints {
            gate: [
                [262034, 262034, 262034, 262032, 262032].into(),
                [262034, 262034].into(),
                [].into(),
            ]
            .into(),
            rlc: [].into(),
        };
        let storage_proof_time = start_timer!(|| "Storage Proof SHPLONK");
        let circuit = input.create_circuit(RlcThreadBuilder::prover(), Some(break_points));
        let snark = gen_snark_shplonk(&params, &pk, circuit, None::<&str>);
        end_timer!(storage_proof_time);
        (snark, storage_proof_time)
    };

    let k = evm_param.degree;
    let params = gen_srs(k);
    set_var("LOOKUP_BITS", evm_param.lookup_bits.to_string());
    let evm_circuit = AggregationCircuit::public::<SHPLONK>(
        CircuitBuilderStage::Keygen,
        None,
        evm_param.lookup_bits,
        &params,
        // vec![eth_tx_snark.clone(), storage_snark.clone()],
        vec![eth_tx_snark.clone()],
        false,
    );
    evm_circuit.config(k, Some(10));
    let pk = gen_pk(&params, &evm_circuit, None);
    let break_points = evm_circuit.break_points();
    println!("arbitration evm break_points {:?}", break_points);

    let instances = evm_circuit.instances();
    let evm_proof_time = start_timer!(|| "EVM Proof SHPLONK");
    let pf_circuit = AggregationCircuit::public::<SHPLONK>(
        CircuitBuilderStage::Prover,
        Some(break_points),
        evm_param.lookup_bits,
        &params,
        vec![eth_tx_snark.clone(), storage_snark.clone()],
        // vec![eth_tx_snark.clone()],
        false,
    );
    let proof = gen_evm_proof_shplonk(&params, &pk, pf_circuit, instances.clone());
    end_timer!(evm_proof_time);
    fs::create_dir_all("data/transaction").unwrap();
    write_calldata(&instances, &proof, Path::new("data/arbitration/test.calldata")).unwrap();

    let deployment_code = custom_gen_evm_verifier_shplonk(
        &params,
        pk.get_vk(),
        &evm_circuit,
        Some(Path::new("data/arbitration/test.yul")),
    );

    // this verifies proof in EVM and outputs gas cost (if successful)
    evm_verify(deployment_code, instances, proof);
}<|MERGE_RESOLUTION|>--- conflicted
+++ resolved
@@ -90,12 +90,7 @@
         constructor: vec![constructor_one, constructor_two],
     };
 
-<<<<<<< HEAD
     scheduler.get_snark(ArbitrationTask::ETHBlockTrack(_task))
-=======
-    let snark = scheduler.get_snark(ArbitrationTask::ETHBlockTrack(_task));
-    println!("snark instances_num {:?}  instances {:?}", snark.instances[0].len(), snark.instances);
->>>>>>> a50b7b83
 }
 
 #[test]
