<<<<<<< HEAD
use std::{env::set_var, fs, path::{Path, PathBuf}, ops::Range};
=======
use std::{
    env::set_var,
    fs,
    ops::Range,
    path::{Path, PathBuf},
};
>>>>>>> 2d770032

use ark_std::{end_timer, start_timer};
use ethers_core::types::Bytes;
use halo2_base::{gates::builder::CircuitBuilderStage, utils::fs::gen_srs};
use hex::FromHex;
use itertools::Itertools;
use snark_verifier_sdk::{
    evm::{evm_verify, gen_evm_proof_shplonk, write_calldata},
    gen_pk,
    halo2::{
        aggregation::{AggregationCircuit, AggregationConfigParams},
        gen_snark_shplonk,
    },
    CircuitExt, SHPLONK,
};

use crate::arbitration::helper::TransactionTask;
use crate::track_block::util::TrackBlockConstructor;
use crate::transaction::ethereum::util::{get_eth_transaction_circuit, TransactionConstructor};
use crate::{
<<<<<<< HEAD
    storage::{EthBlockStorageCircuit, tests::get_test_circuit as get_test_storage_circuit, StorageConfigParams}, 
    Network,
    transaction::ethereum::{tests::get_test_circuit as get_test_ethereum_tx_circuit, EthBlockTransactionCircuit}, util::{EthConfigParams, circuit::custom_gen_evm_verifier_shplonk, scheduler::{arbitration_scheduler::ArbitrationScheduler, Scheduler}}, EthereumNetwork, rlp::builder::{RlcThreadBuilder, RlcThreadBreakPoints}, EthPreCircuit, track_block::{util::get_eth_track_block_circuit, EthTrackBlockCircuit}
};

use super::helper::{ETHBlockTrackTask, ArbitrationTask};


=======
    rlp::builder::{RlcThreadBreakPoints, RlcThreadBuilder},
    storage::{
        tests::get_test_circuit as get_test_storage_circuit, EthBlockStorageCircuit,
        StorageConfigParams,
    },
    track_block::{util::get_eth_track_block_circuit, EthTrackBlockCircuit},
    transaction::ethereum::{
        tests::get_test_circuit as get_test_ethereum_tx_circuit, EthBlockTransactionCircuit,
    },
    util::{
        circuit::custom_gen_evm_verifier_shplonk,
        scheduler::{arbitration_scheduler::ArbitrationScheduler, Scheduler},
        EthConfigParams,
    },
    EthPreCircuit, EthereumNetwork, Network,
};

use super::helper::{ArbitrationTask, ETHBlockTrackTask};
>>>>>>> 2d770032

fn test_get_storage_circuit(network: Network, block_number: u32) -> EthBlockStorageCircuit {
    get_test_storage_circuit(network, block_number)
}

fn test_get_ethereum_tx_circuit(
    transaction_index: u32,
    transaction_rlp: Vec<u8>,
    merkle_proof: Vec<Bytes>,
    network: Network,
) -> EthBlockTransactionCircuit {
    get_test_ethereum_tx_circuit(transaction_index, transaction_rlp, merkle_proof, network)
}

<<<<<<< HEAD
fn test_get_block_track_circuit(
    block_number_interval: Vec<u64>,
    network: Network,
) -> EthTrackBlockCircuit {
    get_eth_track_block_circuit(block_number_interval, network)
=======
fn test_get_block_track_circuit(constructor: TrackBlockConstructor) -> EthTrackBlockCircuit {
    get_eth_track_block_circuit(constructor)
>>>>>>> 2d770032
}

fn test_scheduler(network: Network) -> ArbitrationScheduler {
    ArbitrationScheduler::new(
        network,
        false,
        false,
        PathBuf::from("configs/arbitration/"),
        PathBuf::from("data/arbitration/"),
    )
}

<<<<<<< HEAD
#[test]
pub fn test_arbitration_scheduler_block_track_task() {

    let scheduler = test_scheduler(Network::Ethereum(EthereumNetwork::Mainnet));
    let _task = ETHBlockTrackTask {
        input: test_get_block_track_circuit([1,2,3].to_vec(), Network::Ethereum(EthereumNetwork::Mainnet)),
        network: Network::Ethereum(EthereumNetwork::Mainnet),
        tasks_len: 2,
        task_width: 1,
        track_task_interval: [(17113952..17113953),((17113955..17113956))].to_vec(),
    };

    scheduler.get_snark(ArbitrationTask::ETHBlockTrack(_task));
}

=======
>>>>>>> 2d770032
#[test]
pub fn test_arbitration_scheduler_block_track_task() {
    let network = Network::Ethereum(EthereumNetwork::Mainnet);
    let block_number_interval =
        vec![(17113952..17113954).collect_vec(), (17113955..17113957).collect_vec()];
    let constructor_one =
        TrackBlockConstructor { block_number_interval: block_number_interval[0].clone(), network };
    let constructor_two =
        TrackBlockConstructor { block_number_interval: block_number_interval[1].clone(), network };

    let scheduler = test_scheduler(network);
    let _task = ETHBlockTrackTask {
        input: test_get_block_track_circuit(constructor_one.clone()),
        network: Network::Ethereum(EthereumNetwork::Mainnet),
        tasks_len: 2,
        task_width: 1,
        constructor: vec![constructor_one, constructor_two],
    };

    scheduler.get_snark(ArbitrationTask::ETHBlockTrack(_task));
}

#[test]
pub fn test_arbitration_scheduler_transaction_task() {
    let network = Network::Ethereum(EthereumNetwork::Mainnet);

    let block_number = 0xeee246;
    let transaction_index = 53;
    let transaction_rlp = Vec::from_hex("02f873010285020a08fb2885020a08fb2882520894a79ed52d6774259535428f2533a8420703a4078f87054e13428c955280c080a02a3222ebb694535ee03ced3a0bc75a7c37b5053be9dcccc15894e014b1fd3a81a079250a246c8846c86cc24a84d2966752d9999ab4f05b5cca98762400e0a0f813").unwrap();

    let proof_one_str = Vec::from_hex("f8b1a0d2b8a354f61d3d7a1fa0de1af78958094a3eed9374756cea377879edb0bc7422a0460779b6e7622dfc26dc9d87a5660dfd08a7338323d287f7d370ac1a474fbd53a03d77ff4a636303a1415da7085256e5041f36d7d0c9b97cfd6ba394b4f66e5f31a0d7e1a6ff03b18783bc4de36fd8c2122907e56de404c6eac2084432f4dacf231680808080a0e3263af8ff4c48d1b5bf85931a69ad8d759df6ef7b6507fbdb87a62547edd0238080808080808080").unwrap();
    let proof_one = Bytes::from(proof_one_str);

    let proof_two_str = Vec::from_hex("f8f1a0587596c6e4da70eb8697f12d5e59733bbebd14c07bbcf56aac4adbbeb903bca1a04a06b1a1d3b0ab9609f6a7776b43b730955020ac3f90bd43dff0018c895983dca04a31b06be6094943ff2f96afb092f04fd3e28a1b8138e5792187ae563ae62ff0a010ad65155d44082ba6f9c15328f24b19c8a9f42e94489d362b5e1250017e2ec0a01d76ade4e7af7470fd3d019b55ef0f49747d2bf487acd541cd3b0bfae4e2aa97a02553d6d7e11c7b21ecee4c4b7ae341e615a29efe6fb3e16de022817986a6b987a0891ad5f0c0f5ef449173e8516c8ae143edfb9ef629ce40d5346630cd7c73605e80808080808080808080").unwrap();
    let proof_two = Bytes::from(proof_two_str);

    let proof_three_str = Vec::from_hex("f87920b87602f873010285020a08fb2885020a08fb2882520894a79ed52d6774259535428f2533a8420703a4078f87054e13428c955280c080a02a3222ebb694535ee03ced3a0bc75a7c37b5053be9dcccc15894e014b1fd3a81a079250a246c8846c86cc24a84d2966752d9999ab4f05b5cca98762400e0a0f813").unwrap();
    let proof_three = Bytes::from(proof_three_str);

    let merkle_proof: Vec<Bytes> = vec![proof_one, proof_two, proof_three];

    let transaction_pf_max_depth = merkle_proof.len().clone();

    let constructor = TransactionConstructor {
        block_number,
        transaction_index,
        transaction_rlp,
        merkle_proof,
        transaction_pf_max_depth,
        network,
    };

    let scheduler = test_scheduler(network);
    let _task = TransactionTask {
        input: get_eth_transaction_circuit(constructor.clone()),
        tasks_len: 2,
        task_width: 1,
        constructor: vec![constructor],
    };

    scheduler.get_snark(ArbitrationTask::Transaction(_task));
}

#[test]
pub fn test_arbitration_circuit() {
    let transaction_param = EthConfigParams::from_path("configs/arbitration/ethereum_tx.json");
    let storage_param = StorageConfigParams::from_path("configs/arbitration/storage.json");
    let evm_param = AggregationConfigParams::from_path("configs/arbitration/arbitration_evm.json");

    let (eth_tx_snark, eth_tx_proof_time) = {
        set_var("ETH_CONFIG_PARAMS", serde_json::to_string(&transaction_param).unwrap());
        let transaction_index = 53;
        let transaction_rlp = Vec::from_hex("02f873010285020a08fb2885020a08fb2882520894a79ed52d6774259535428f2533a8420703a4078f87054e13428c955280c080a02a3222ebb694535ee03ced3a0bc75a7c37b5053be9dcccc15894e014b1fd3a81a079250a246c8846c86cc24a84d2966752d9999ab4f05b5cca98762400e0a0f813").unwrap();

        let proof_one_str = Vec::from_hex("f8b1a0d2b8a354f61d3d7a1fa0de1af78958094a3eed9374756cea377879edb0bc7422a0460779b6e7622dfc26dc9d87a5660dfd08a7338323d287f7d370ac1a474fbd53a03d77ff4a636303a1415da7085256e5041f36d7d0c9b97cfd6ba394b4f66e5f31a0d7e1a6ff03b18783bc4de36fd8c2122907e56de404c6eac2084432f4dacf231680808080a0e3263af8ff4c48d1b5bf85931a69ad8d759df6ef7b6507fbdb87a62547edd0238080808080808080").unwrap();
        let proof_one = Bytes::from(proof_one_str);

        let proof_two_str = Vec::from_hex("f8f1a0587596c6e4da70eb8697f12d5e59733bbebd14c07bbcf56aac4adbbeb903bca1a04a06b1a1d3b0ab9609f6a7776b43b730955020ac3f90bd43dff0018c895983dca04a31b06be6094943ff2f96afb092f04fd3e28a1b8138e5792187ae563ae62ff0a010ad65155d44082ba6f9c15328f24b19c8a9f42e94489d362b5e1250017e2ec0a01d76ade4e7af7470fd3d019b55ef0f49747d2bf487acd541cd3b0bfae4e2aa97a02553d6d7e11c7b21ecee4c4b7ae341e615a29efe6fb3e16de022817986a6b987a0891ad5f0c0f5ef449173e8516c8ae143edfb9ef629ce40d5346630cd7c73605e80808080808080808080").unwrap();
        let proof_two = Bytes::from(proof_two_str);

        let proof_three_str = Vec::from_hex("f87920b87602f873010285020a08fb2885020a08fb2882520894a79ed52d6774259535428f2533a8420703a4078f87054e13428c955280c080a02a3222ebb694535ee03ced3a0bc75a7c37b5053be9dcccc15894e014b1fd3a81a079250a246c8846c86cc24a84d2966752d9999ab4f05b5cca98762400e0a0f813").unwrap();
        let proof_three = Bytes::from(proof_three_str);

        let merkle_proof: Vec<Bytes> = vec![proof_one, proof_two, proof_three];

        let k = transaction_param.degree;
        let input = test_get_ethereum_tx_circuit(
            transaction_index,
            transaction_rlp,
            merkle_proof,
            Network::Ethereum(EthereumNetwork::Mainnet),
        );
        let circuit = input.clone().create_circuit(RlcThreadBuilder::keygen(), None);
<<<<<<< HEAD
=======
        let manual_break_points = RlcThreadBreakPoints {
            gate: [
                [
                    8108, 8109, 8108, 8110, 8109, 8108, 8109, 8109, 8110, 8110, 8110, 8110, 8108,
                    8110, 8110, 8110, 8109, 8108, 8108, 8110, 8109, 8109, 8110, 8110, 8110, 8109,
                    8110, 8108, 8108, 8108, 8109, 8110, 8110, 8110, 8110,
                ]
                .into(),
                [
                    8110, 8108, 8108, 8108, 8108, 8109, 8110, 8108, 8109, 8109, 8108, 8108, 8110,
                    8109, 8108, 8109, 8110, 8109,
                ]
                .into(),
                [].into(),
            ]
            .into(),
            rlc: [8109, 8110].into(),
        };
        // let manual_break_points = RlcThreadBreakPoints {
        //     gate: [[].into(), [].into(), [].into()].into(),
        //     rlc: [8109, 8110].into()
        // };
>>>>>>> 2d770032
        let break_points_t = circuit.circuit.break_points.take();
        let params = gen_srs(k);
        let pk = gen_pk(&params, &circuit, None);
        let break_points = circuit.circuit.break_points.take();
        let storage_proof_time = start_timer!(|| "Ethereum Tx Proof SHPLONK");
<<<<<<< HEAD
        let circuit = input.create_circuit(RlcThreadBuilder::prover(), Some(break_points));
        let snark = gen_snark_shplonk(&params, &pk, circuit, None::<&str>);
=======
        let circuit = input.create_circuit(RlcThreadBuilder::prover(), Some(manual_break_points));
        let snark = gen_snark_shplonk(
            &params,
            &pk,
            circuit,
            Some(PathBuf::from("data/arbitration/eth_tx.snark")),
        );
>>>>>>> 2d770032
        end_timer!(storage_proof_time);
        (snark, storage_proof_time)
    };

    let (storage_snark, storage_proof_time) = {
        set_var("ETH_CONFIG_PARAMS", serde_json::to_string(&storage_param).unwrap());
        let k = storage_param.degree;
        let input = test_get_storage_circuit(Network::Ethereum(EthereumNetwork::Goerli), 9731724);
        let circuit = input.clone().create_circuit(RlcThreadBuilder::keygen(), None);
        let params = gen_srs(k);
        let pk = gen_pk(&params, &circuit, None);
        let break_points = circuit.circuit.break_points.take();
<<<<<<< HEAD
        let storage_proof_time = start_timer!(|| "Storage Proof SHPLONK");
        let circuit =
            input.create_circuit(RlcThreadBuilder::prover(), Some(break_points));
        let snark = gen_snark_shplonk(&params, &pk, circuit, None::<&str>);
=======
        println!("break_points {:?}", break_points);
        let manual_break_points = RlcThreadBreakPoints {
            gate: [
                [262034, 262034, 262034, 262032, 262032].into(),
                [262034, 262034].into(),
                [].into(),
            ]
            .into(),
            rlc: [].into(),
        };
        let storage_proof_time = start_timer!(|| "Storage Proof SHPLONK");
        let circuit = input.create_circuit(RlcThreadBuilder::prover(), Some(manual_break_points));
        let snark = gen_snark_shplonk(
            &params,
            &pk,
            circuit,
            Some(PathBuf::from("data/arbitration/storage.snark")),
        );
>>>>>>> 2d770032
        end_timer!(storage_proof_time);
        (snark, storage_proof_time)
    };

<<<<<<< HEAD
    // let k = evm_param.degree;
    // let params = gen_srs(k);
    // set_var("LOOKUP_BITS", evm_param.lookup_bits.to_string());
    // let evm_circuit = AggregationCircuit::public::<SHPLONK>(
    //     CircuitBuilderStage::Keygen,
    //     None,
    //     evm_param.lookup_bits,
    //     &params,
    //     // vec![eth_tx_snark.clone(), storage_snark.clone()],
    //     vec![eth_tx_snark.clone()],
    //     false,
    // );
    // evm_circuit.config(k, Some(10));
    // let pk = gen_pk(&params, &evm_circuit, None);
    // let break_points = evm_circuit.break_points();
    // println!("arbitration evm break_points {:?}", break_points);

    // let instances = evm_circuit.instances();
    // let evm_proof_time = start_timer!(|| "EVM Proof SHPLONK");
    // let pf_circuit = AggregationCircuit::public::<SHPLONK>(
    //     CircuitBuilderStage::Prover,
    //     Some(break_points),
    //     evm_param.lookup_bits,
    //     &params,
    //     vec![eth_tx_snark.clone(), storage_snark.clone()],
    //     // vec![eth_tx_snark.clone()],
    //     false,
    // );
    // let proof = gen_evm_proof_shplonk(&params, &pk, pf_circuit, instances.clone());
    // end_timer!(evm_proof_time);
    // fs::create_dir_all("data/transaction").unwrap();
    // write_calldata(&instances, &proof, Path::new("data/arbitration/test.calldata")).unwrap();

    // let deployment_code = custom_gen_evm_verifier_shplonk(
    //     &params,
    //     pk.get_vk(),
    //     &evm_circuit,
    //     Some(Path::new("data/arbitration/test.yul")),
    // );

    // this verifies proof in EVM and outputs gas cost (if successful)
    // evm_verify(deployment_code, instances, proof);
=======
    let k = evm_param.degree;
    let params = gen_srs(k);
    set_var("LOOKUP_BITS", evm_param.lookup_bits.to_string());
    let evm_circuit = AggregationCircuit::public::<SHPLONK>(
        CircuitBuilderStage::Keygen,
        None,
        evm_param.lookup_bits,
        &params,
        // vec![eth_tx_snark.clone(), storage_snark.clone()],
        vec![eth_tx_snark.clone()],
        false,
    );
    evm_circuit.config(k, Some(10));
    let pk = gen_pk(&params, &evm_circuit, Some("data/arbitration/aribtration_evm.pk".as_ref()));
    let break_points = evm_circuit.break_points();
    println!("arbitration evm break_points {:?}", break_points);

    let instances = evm_circuit.instances();
    let evm_proof_time = start_timer!(|| "EVM Proof SHPLONK");
    let pf_circuit = AggregationCircuit::public::<SHPLONK>(
        CircuitBuilderStage::Prover,
        Some(break_points),
        evm_param.lookup_bits,
        &params,
        vec![eth_tx_snark.clone(), storage_snark.clone()],
        // vec![eth_tx_snark.clone()],
        false,
    );
    let proof = gen_evm_proof_shplonk(&params, &pk, pf_circuit, instances.clone());
    end_timer!(evm_proof_time);
    fs::create_dir_all("data/transaction").unwrap();
    write_calldata(&instances, &proof, Path::new("data/arbitration/test.calldata")).unwrap();
>>>>>>> 2d770032

    let deployment_code = custom_gen_evm_verifier_shplonk(
        &params,
        pk.get_vk(),
        &evm_circuit,
        Some(Path::new("data/arbitration/test.yul")),
    );

    // this verifies proof in EVM and outputs gas cost (if successful)
    evm_verify(deployment_code, instances, proof);
}<|MERGE_RESOLUTION|>--- conflicted
+++ resolved
@@ -1,13 +1,9 @@
-<<<<<<< HEAD
-use std::{env::set_var, fs, path::{Path, PathBuf}, ops::Range};
-=======
 use std::{
     env::set_var,
     fs,
     ops::Range,
     path::{Path, PathBuf},
-};
->>>>>>> 2d770032
+, ops::Range};
 
 use ark_std::{end_timer, start_timer};
 use ethers_core::types::Bytes;
@@ -28,16 +24,6 @@
 use crate::track_block::util::TrackBlockConstructor;
 use crate::transaction::ethereum::util::{get_eth_transaction_circuit, TransactionConstructor};
 use crate::{
-<<<<<<< HEAD
-    storage::{EthBlockStorageCircuit, tests::get_test_circuit as get_test_storage_circuit, StorageConfigParams}, 
-    Network,
-    transaction::ethereum::{tests::get_test_circuit as get_test_ethereum_tx_circuit, EthBlockTransactionCircuit}, util::{EthConfigParams, circuit::custom_gen_evm_verifier_shplonk, scheduler::{arbitration_scheduler::ArbitrationScheduler, Scheduler}}, EthereumNetwork, rlp::builder::{RlcThreadBuilder, RlcThreadBreakPoints}, EthPreCircuit, track_block::{util::get_eth_track_block_circuit, EthTrackBlockCircuit}
-};
-
-use super::helper::{ETHBlockTrackTask, ArbitrationTask};
-
-
-=======
     rlp::builder::{RlcThreadBreakPoints, RlcThreadBuilder},
     storage::{
         tests::get_test_circuit as get_test_storage_circuit, EthBlockStorageCircuit,
@@ -56,7 +42,6 @@
 };
 
 use super::helper::{ArbitrationTask, ETHBlockTrackTask};
->>>>>>> 2d770032
 
 fn test_get_storage_circuit(network: Network, block_number: u32) -> EthBlockStorageCircuit {
     get_test_storage_circuit(network, block_number)
@@ -71,16 +56,8 @@
     get_test_ethereum_tx_circuit(transaction_index, transaction_rlp, merkle_proof, network)
 }
 
-<<<<<<< HEAD
-fn test_get_block_track_circuit(
-    block_number_interval: Vec<u64>,
-    network: Network,
-) -> EthTrackBlockCircuit {
-    get_eth_track_block_circuit(block_number_interval, network)
-=======
 fn test_get_block_track_circuit(constructor: TrackBlockConstructor) -> EthTrackBlockCircuit {
     get_eth_track_block_circuit(constructor)
->>>>>>> 2d770032
 }
 
 fn test_scheduler(network: Network) -> ArbitrationScheduler {
@@ -93,24 +70,6 @@
     )
 }
 
-<<<<<<< HEAD
-#[test]
-pub fn test_arbitration_scheduler_block_track_task() {
-
-    let scheduler = test_scheduler(Network::Ethereum(EthereumNetwork::Mainnet));
-    let _task = ETHBlockTrackTask {
-        input: test_get_block_track_circuit([1,2,3].to_vec(), Network::Ethereum(EthereumNetwork::Mainnet)),
-        network: Network::Ethereum(EthereumNetwork::Mainnet),
-        tasks_len: 2,
-        task_width: 1,
-        track_task_interval: [(17113952..17113953),((17113955..17113956))].to_vec(),
-    };
-
-    scheduler.get_snark(ArbitrationTask::ETHBlockTrack(_task));
-}
-
-=======
->>>>>>> 2d770032
 #[test]
 pub fn test_arbitration_scheduler_block_track_task() {
     let network = Network::Ethereum(EthereumNetwork::Mainnet);
@@ -174,6 +133,38 @@
     scheduler.get_snark(ArbitrationTask::Transaction(_task));
 }
 
+fn test_get_block_track_circuit(
+    block_number_interval: Vec<u64>,
+    network: Network,
+) -> EthTrackBlockCircuit {
+    get_eth_track_block_circuit(block_number_interval, network)
+}
+
+fn test_scheduler(network: Network) -> ArbitrationScheduler {
+    ArbitrationScheduler::new(
+        network,
+        false,
+        false,
+        PathBuf::from("configs/arbitration/"),
+        PathBuf::from("data/arbitration/"),
+    )
+}
+
+#[test]
+pub fn test_arbitration_scheduler_block_track_task() {
+
+    let scheduler = test_scheduler(Network::Ethereum(EthereumNetwork::Mainnet));
+    let _task = ETHBlockTrackTask {
+        input: test_get_block_track_circuit([1,2,3].to_vec(), Network::Ethereum(EthereumNetwork::Mainnet)),
+        network: Network::Ethereum(EthereumNetwork::Mainnet),
+        tasks_len: 2,
+        task_width: 1,
+        track_task_interval: [(17113952..17113953),((17113955..17113956))].to_vec(),
+    };
+
+    scheduler.get_snark(ArbitrationTask::ETHBlockTrack(_task));
+}
+
 #[test]
 pub fn test_arbitration_circuit() {
     let transaction_param = EthConfigParams::from_path("configs/arbitration/ethereum_tx.json");
@@ -204,8 +195,6 @@
             Network::Ethereum(EthereumNetwork::Mainnet),
         );
         let circuit = input.clone().create_circuit(RlcThreadBuilder::keygen(), None);
-<<<<<<< HEAD
-=======
         let manual_break_points = RlcThreadBreakPoints {
             gate: [
                 [
@@ -228,24 +217,18 @@
         //     gate: [[].into(), [].into(), [].into()].into(),
         //     rlc: [8109, 8110].into()
         // };
->>>>>>> 2d770032
         let break_points_t = circuit.circuit.break_points.take();
         let params = gen_srs(k);
         let pk = gen_pk(&params, &circuit, None);
         let break_points = circuit.circuit.break_points.take();
         let storage_proof_time = start_timer!(|| "Ethereum Tx Proof SHPLONK");
-<<<<<<< HEAD
         let circuit = input.create_circuit(RlcThreadBuilder::prover(), Some(break_points));
-        let snark = gen_snark_shplonk(&params, &pk, circuit, None::<&str>);
-=======
-        let circuit = input.create_circuit(RlcThreadBuilder::prover(), Some(manual_break_points));
         let snark = gen_snark_shplonk(
             &params,
             &pk,
             circuit,
-            Some(PathBuf::from("data/arbitration/eth_tx.snark")),
+            None::<&str>,
         );
->>>>>>> 2d770032
         end_timer!(storage_proof_time);
         (snark, storage_proof_time)
     };
@@ -258,12 +241,6 @@
         let params = gen_srs(k);
         let pk = gen_pk(&params, &circuit, None);
         let break_points = circuit.circuit.break_points.take();
-<<<<<<< HEAD
-        let storage_proof_time = start_timer!(|| "Storage Proof SHPLONK");
-        let circuit =
-            input.create_circuit(RlcThreadBuilder::prover(), Some(break_points));
-        let snark = gen_snark_shplonk(&params, &pk, circuit, None::<&str>);
-=======
         println!("break_points {:?}", break_points);
         let manual_break_points = RlcThreadBreakPoints {
             gate: [
@@ -275,62 +252,17 @@
             rlc: [].into(),
         };
         let storage_proof_time = start_timer!(|| "Storage Proof SHPLONK");
-        let circuit = input.create_circuit(RlcThreadBuilder::prover(), Some(manual_break_points));
+        let circuit = input.create_circuit(RlcThreadBuilder::prover(), Some(break_points));
         let snark = gen_snark_shplonk(
             &params,
             &pk,
             circuit,
-            Some(PathBuf::from("data/arbitration/storage.snark")),
+            None::<&str>,
         );
->>>>>>> 2d770032
         end_timer!(storage_proof_time);
         (snark, storage_proof_time)
     };
 
-<<<<<<< HEAD
-    // let k = evm_param.degree;
-    // let params = gen_srs(k);
-    // set_var("LOOKUP_BITS", evm_param.lookup_bits.to_string());
-    // let evm_circuit = AggregationCircuit::public::<SHPLONK>(
-    //     CircuitBuilderStage::Keygen,
-    //     None,
-    //     evm_param.lookup_bits,
-    //     &params,
-    //     // vec![eth_tx_snark.clone(), storage_snark.clone()],
-    //     vec![eth_tx_snark.clone()],
-    //     false,
-    // );
-    // evm_circuit.config(k, Some(10));
-    // let pk = gen_pk(&params, &evm_circuit, None);
-    // let break_points = evm_circuit.break_points();
-    // println!("arbitration evm break_points {:?}", break_points);
-
-    // let instances = evm_circuit.instances();
-    // let evm_proof_time = start_timer!(|| "EVM Proof SHPLONK");
-    // let pf_circuit = AggregationCircuit::public::<SHPLONK>(
-    //     CircuitBuilderStage::Prover,
-    //     Some(break_points),
-    //     evm_param.lookup_bits,
-    //     &params,
-    //     vec![eth_tx_snark.clone(), storage_snark.clone()],
-    //     // vec![eth_tx_snark.clone()],
-    //     false,
-    // );
-    // let proof = gen_evm_proof_shplonk(&params, &pk, pf_circuit, instances.clone());
-    // end_timer!(evm_proof_time);
-    // fs::create_dir_all("data/transaction").unwrap();
-    // write_calldata(&instances, &proof, Path::new("data/arbitration/test.calldata")).unwrap();
-
-    // let deployment_code = custom_gen_evm_verifier_shplonk(
-    //     &params,
-    //     pk.get_vk(),
-    //     &evm_circuit,
-    //     Some(Path::new("data/arbitration/test.yul")),
-    // );
-
-    // this verifies proof in EVM and outputs gas cost (if successful)
-    // evm_verify(deployment_code, instances, proof);
-=======
     let k = evm_param.degree;
     let params = gen_srs(k);
     set_var("LOOKUP_BITS", evm_param.lookup_bits.to_string());
@@ -344,7 +276,7 @@
         false,
     );
     evm_circuit.config(k, Some(10));
-    let pk = gen_pk(&params, &evm_circuit, Some("data/arbitration/aribtration_evm.pk".as_ref()));
+    let pk = gen_pk(&params, &evm_circuit, None);
     let break_points = evm_circuit.break_points();
     println!("arbitration evm break_points {:?}", break_points);
 
@@ -363,7 +295,6 @@
     end_timer!(evm_proof_time);
     fs::create_dir_all("data/transaction").unwrap();
     write_calldata(&instances, &proof, Path::new("data/arbitration/test.calldata")).unwrap();
->>>>>>> 2d770032
 
     let deployment_code = custom_gen_evm_verifier_shplonk(
         &params,
