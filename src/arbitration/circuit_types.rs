--- conflicted
+++ resolved
@@ -1,5 +1,3 @@
-use revm::primitives::alloy_primitives::private::derive_more::Display;
-use serde::{Deserialize, Serialize};
 use std::path::Path;
 
 use crate::arbitration::final_assembly::FinalAssemblyType;
@@ -48,21 +46,12 @@
     pub network: Network,
     pub tx_type: EthTransactionType,
     pub tasks_len: u64,
-<<<<<<< HEAD
-}
-
-impl EthTransactionCircuitType {
-    pub(crate) fn is_aggregated(&self) -> bool {
-        self.tasks_len != 1
-=======
-    pub task_width: u64,
     pub aggregated: bool,
 }
 
 impl EthTransactionCircuitType {
     pub fn is_aggregated(&self) -> bool {
-        return self.aggregated
->>>>>>> 68ad964a
+        return self.aggregated;
     }
 }
 
@@ -104,11 +93,7 @@
 impl scheduler::CircuitType for EthStorageCircuitType {
     fn name(&self) -> String {
         if self.is_aggregated() {
-<<<<<<< HEAD
-            format!("storage_aggregate_width_{}_task_len_{}", self.task_width, self.tasks_len)
-=======
             format!("storage_aggregate_tasks_len_{}", self.tasks_len)
->>>>>>> 68ad964a
         } else {
             format!("storage_width_{}", self.task_width)
         }
