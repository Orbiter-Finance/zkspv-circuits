use crate::{
    arbitration::helper::ArbitrationTask,
    storage::{util::get_mdc_storage_circuit, EthBlockStorageCircuit},
    track_block::{util::get_eth_track_block_circuit, EthTrackBlockCircuit, BlockMerkleInclusionCircuit},
    util::circuit::PublicAggregationCircuit,
    Network,
};

use super::EthScheduler;
use crate::arbitration::circuit_types::FinalAssemblyFinality;
use crate::storage::contract_storage::ObContractsStorageCircuit;
use crate::storage::util::StorageConstructor;
use crate::track_block::util::TrackBlockConstructor;
use crate::transaction::ethereum::EthBlockTransactionCircuit;
use crate::transaction::zksync_era::ZkSyncEraBlockTransactionCircuit;
use crate::util::scheduler::{self, AnyCircuit, Task};
use circuit_derive::AnyCircuit;
use halo2_base::halo2_proofs::{
    halo2curves::bn256::{Bn256, G1Affine},
    plonk::ProvingKey,
    poly::kzg::commitment::ParamsKZG,
};
use itertools::Itertools;
use snark_verifier_sdk::Snark;
use std::path::Path;

#[allow(clippy::large_enum_variant)]
#[derive(Clone, Debug, AnyCircuit)]
pub enum CircuitRouter {
<<<<<<< HEAD
    EthTransaction(EthBlockTransactionCircuit),
    AggreateEthTransactions(PublicAggregationCircuit),

    ZkSyncTransaction(ZkSyncEraBlockTransactionCircuit),
    AggreateZkSyncTransactions(PublicAggregationCircuit),
=======
    BlockerMerkleInclusion(BlockMerkleInclusionCircuit),
    Transaction(EthBlockTransactionCircuit),
    AggreateTransactions(PublicAggregationCircuit),
>>>>>>> 1a90296a

    BlockTrackInterval(EthTrackBlockCircuit),
    AggreateBlockTracks(PublicAggregationCircuit),

    MdcStorage(ObContractsStorageCircuit),
    AggreateMdcStorages(PublicAggregationCircuit),

    // FinalAssembly(FinalAssemblyCircuit),
    Passthrough(PublicAggregationCircuit),
    FinalAssemblyThroughAggregation(PublicAggregationCircuit),
}

pub type ArbitrationScheduler = EthScheduler<ArbitrationTask>;

impl scheduler::Scheduler for ArbitrationScheduler {
    type Task = ArbitrationTask;

    type CircuitRouter = CircuitRouter;

    fn get_circuit(&self, task: Self::Task, prev_snarks: Vec<Snark>) -> Self::CircuitRouter {
        match task {
            ArbitrationTask::EthTransaction(task) => {
                if task.circuit_type().is_aggregated() {
                    println!(
                        "EthTransaction AGGREGATION ====== prev_snarks len {}",
                        prev_snarks.len()
                    );
                    let prev_snarks = prev_snarks
                        .into_iter()
                        .map(|snark| {
                            println!("instances num {}", snark.instances.len());
                            (snark, false)
                        })
                        .collect_vec();
                    CircuitRouter::AggreateEthTransactions(PublicAggregationCircuit::new(
                        prev_snarks,
                    ))
                } else {
                    println!("TASK_LEN1======");
                    CircuitRouter::EthTransaction(task.input)
                }
            }
            ArbitrationTask::ZkSyncTransaction(task) => {
                if task.circuit_type().is_aggregated() {
                    println!(
                        "ZkSyncTransaction AGGREGATION ====== prev_snarks len {}",
                        prev_snarks.len()
                    );
                    let prev_snarks = prev_snarks
                        .into_iter()
                        .map(|snark| {
                            println!("instances num {}", snark.instances.len());
                            (snark, false)
                        })
                        .collect_vec();
                    CircuitRouter::AggreateZkSyncTransactions(PublicAggregationCircuit::new(
                        prev_snarks,
                    ))
                } else {
                    println!("TASK_LEN1======");
                    CircuitRouter::ZkSyncTransaction(task.input)
                }
            }
            ArbitrationTask::MDCState(task) => {
                if task.circuit_type().is_aggregated() {
                    println!(
                        "OB Contracts Storage AGGREGATION ====== prev_snarks len {}",
                        prev_snarks.len()
                    );
                    return CircuitRouter::AggreateMdcStorages(PublicAggregationCircuit::new(
                        prev_snarks
                            .into_iter()
                            .map(|snark| {
                                println!("instances num {}", snark.instances.len());
                                (snark, false)
                            })
                            .collect(),
                    ));
                } else {
                    println!("OB Contracts Storage TASK_LEN1======");
                    CircuitRouter::MdcStorage(task.input)
                }
            }
            ArbitrationTask::ETHBlockTrack(task) => {
                if task.tasks_len == 1 {
                    println!("TASK_LEN1======");
                    CircuitRouter::BlockTrackInterval(task.input)
                } else {
                    println!(
                        "ETHBlockTrack AGGREGATION ====== prev_snarks len {}",
                        prev_snarks.len()
                    );
                    let prev_snarks = prev_snarks
                        .into_iter()
                        .map(|snark| {
                            println!("instances num {}", snark.instances.len());
                            (snark, false)
                        })
                        .collect_vec();
                    return CircuitRouter::AggreateBlockTracks(PublicAggregationCircuit::new(
                        prev_snarks,
                    ));
                }
            }
            ArbitrationTask::BlockMerkleInclusion(task) => {
                CircuitRouter::BlockerMerkleInclusion(task.input)
            }
            ArbitrationTask::Final(final_task) => {
                println!("FINAL ====== prev_snarks len {}", prev_snarks.len());
                if final_task.circuit_type().round != 0 {
                    assert_eq!(prev_snarks.len(), 1);
                    return CircuitRouter::Passthrough(PublicAggregationCircuit::new(
                        prev_snarks.into_iter().map(|snark| (snark, true)).collect(),
                    ));
                }

                let prev_snarks = prev_snarks
                    .into_iter()
                    .map(|snark| {
                        println!("instances num {}", snark.instances.len());
                        (snark, false)
                    })
                    .collect_vec();
                CircuitRouter::FinalAssemblyThroughAggregation(PublicAggregationCircuit::new(
                    prev_snarks,
                ))

                // FinalAssemblyCircuit
                // let [transaction_snark, block_snark]: [_; 2] = prev_snarks.try_into().unwrap();
                // CircuitRouter::FinalAssembly(FinalAssemblyCircuit::new(
                //     (transaction_snark, false),
                //     (block_snark, false), // (mdc_state_snark, false),
                // ))
            }
        }
    }
}

// a trait for arbitration, in our business, each network(Arb, OP, ZKS, Ethereum...) should have
// their own circuit and verifiy contract
pub trait ArbitrationBus {
    // Every Network would have own tx circuit
    fn get_cross_tx_circuit();

    // for MDC config on L1(Ethereum)
    fn get_storage_circuit(constructor: StorageConstructor) -> EthBlockStorageCircuit {
        get_mdc_storage_circuit(constructor)
    }

    // Track Block from L1(Ethereum)
    fn get_track_block_circuit(constructor: TrackBlockConstructor) -> EthTrackBlockCircuit {
        get_eth_track_block_circuit(constructor)
    }

    // need to proof three mdc config, tx_time as tx happened in cross chain network, block_n as the tx_time in L1 block number
    // then proof $block_{n-1}$, $block_{n}$, $block{n+1}$, so the correspond public input should contain
    // - time_{n-1}, block_{n-1}, mdc_{n-1}
    // - time_{n}, block_{n}, mdc_{n}
    // - time_{n+1}, block_{n+1}, mdc_{n}
    // mdc: {token_address, min_amt, max_amt, repay_time, exp_time}
    // so on Arbitration Verify Contract, should constraint
    //
    fn generate_mdc_continuity_proof(&self, network: Network, block_range: [u32; 3]) {}

    // for Arb, Op, ZKS, Ethereum... Cross Chain Tx validation
    // public input should contain
    // - tx_block_hash
    // - tx_network_id
    // - tx_timestamp
    // - token_address
    // - transfer_amt
    // - transfer_from
    // - transfer_to
    // - L1_tx_block_num
    fn genrate_tx_proof();

    // for L1(Ethereum) block track
    // public input should contain
    // - (pre_block_num, block_{n-1})
    // - (mid_block_num, block_{n})
    // - (pos_block_num, block_{n+1})
    // - {l2_anchor_l1_block_num, block_{k}}
    fn generate_track_block_proof();

    fn agg_final_proof();

    // Every network task would have own verify contract
    fn gen_verify_contract();

    fn gen_proving_key();
}

pub struct EthereumArbitration {}

impl EthereumArbitration {
    pub fn new() {}
}<|MERGE_RESOLUTION|>--- conflicted
+++ resolved
@@ -1,7 +1,9 @@
 use crate::{
     arbitration::helper::ArbitrationTask,
     storage::{util::get_mdc_storage_circuit, EthBlockStorageCircuit},
-    track_block::{util::get_eth_track_block_circuit, EthTrackBlockCircuit, BlockMerkleInclusionCircuit},
+    track_block::{
+        util::get_eth_track_block_circuit, BlockMerkleInclusionCircuit, EthTrackBlockCircuit,
+    },
     util::circuit::PublicAggregationCircuit,
     Network,
 };
@@ -27,18 +29,13 @@
 #[allow(clippy::large_enum_variant)]
 #[derive(Clone, Debug, AnyCircuit)]
 pub enum CircuitRouter {
-<<<<<<< HEAD
     EthTransaction(EthBlockTransactionCircuit),
     AggreateEthTransactions(PublicAggregationCircuit),
 
     ZkSyncTransaction(ZkSyncEraBlockTransactionCircuit),
     AggreateZkSyncTransactions(PublicAggregationCircuit),
-=======
+
     BlockerMerkleInclusion(BlockMerkleInclusionCircuit),
-    Transaction(EthBlockTransactionCircuit),
-    AggreateTransactions(PublicAggregationCircuit),
->>>>>>> 1a90296a
-
     BlockTrackInterval(EthTrackBlockCircuit),
     AggreateBlockTracks(PublicAggregationCircuit),
 
