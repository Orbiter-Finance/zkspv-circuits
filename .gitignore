**/target
Cargo.lock
**/*.rs.bk
*~
./spv.toml
<<<<<<< HEAD
./params
*.srs
=======
params/
data/
>>>>>>> eb88837e
<|MERGE_RESOLUTION|>--- conflicted
+++ resolved
@@ -3,10 +3,6 @@
 **/*.rs.bk
 *~
 ./spv.toml
-<<<<<<< HEAD
-./params
+params/
 *.srs
-=======
-params/
-data/
->>>>>>> eb88837e
+data/